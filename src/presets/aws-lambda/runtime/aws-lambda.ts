--- conflicted
+++ resolved
@@ -6,22 +6,14 @@
   Context,
 } from "aws-lambda";
 import "#nitro-internal-pollyfills";
-<<<<<<< HEAD
 import { useNitroApp } from "nitro/runtime";
 import { normalizeCookieHeader } from "nitro/runtime/internal/utils";
-=======
-import { useNitroApp } from "nitropack/runtime";
->>>>>>> 7e1a70af
 import {
   normalizeCookieHeader,
   normalizeLambdaIncomingHeaders,
   normalizeLambdaOutgoingBody,
   normalizeLambdaOutgoingHeaders,
-<<<<<<< HEAD
 } from "nitro/runtime/internal/utils.lambda";
-=======
-} from "nitropack/runtime/internal";
->>>>>>> 7e1a70af
 import { withQuery } from "ufo";
 
 const nitroApp = useNitroApp();
