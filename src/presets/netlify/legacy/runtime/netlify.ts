import "#nitro-internal-pollyfills";
<<<<<<< HEAD
import { getRouteRulesForPath } from "nitro/runtime/internal";

import type { Handler } from "@netlify/functions";
=======
import "./_deno-env-polyfill";
import type { Handler } from "@netlify/functions";
import { getRouteRulesForPath } from "nitropack/runtime/internal";
>>>>>>> 8b4a4082
import { withQuery } from "ufo";
import { lambda } from "./netlify-lambda";

export const handler: Handler = async function handler(event, context) {
  const query = {
    ...event.queryStringParameters,
    ...event.multiValueQueryStringParameters,
  };
  const url = withQuery(event.path, query);
  const routeRules = getRouteRulesForPath(url);

  if (routeRules.isr) {
    const builder = await import("@netlify/functions").then(
      (r) => r.builder || r.default.builder
    );
    const ttl = typeof routeRules.isr === "number" ? routeRules.isr : false;
    const builderHandler = ttl
      ? (((event, context) =>
          lambda(event, context).then((r) => ({ ...r, ttl }))) as Handler)
      : lambda;
    return builder(builderHandler)(event, context) as any;
  }

  return lambda(event, context);
};<|MERGE_RESOLUTION|>--- conflicted
+++ resolved
@@ -1,13 +1,7 @@
 import "#nitro-internal-pollyfills";
-<<<<<<< HEAD
-import { getRouteRulesForPath } from "nitro/runtime/internal";
-
-import type { Handler } from "@netlify/functions";
-=======
 import "./_deno-env-polyfill";
 import type { Handler } from "@netlify/functions";
-import { getRouteRulesForPath } from "nitropack/runtime/internal";
->>>>>>> 8b4a4082
+import { getRouteRulesForPath } from "nitro/runtime/internal";
 import { withQuery } from "ufo";
 import { lambda } from "./netlify-lambda";
 
