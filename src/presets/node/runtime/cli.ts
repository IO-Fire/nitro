import "#nitro-internal-pollyfills";
<<<<<<< HEAD
import { useNitroApp } from "nitro/runtime";
=======
import { useNitroApp } from "nitropack/runtime";
import { normalize } from "pathe";
>>>>>>> 8b4a4082

const nitroApp = useNitroApp();

async function cli() {
  const url = process.argv[2] || "/";
  const debug = (label: string, ...args: any[]) =>
    console.debug(`> ${label}:`, ...args);
  const r = await nitroApp.localCall({ url });

  debug("URL", url);
  debug("StatusCode", r.status);
  debug("StatusMessage", r.statusText);
  // @ts-ignore
  for (const header of Object.entries(r.headers)) {
    debug(header[0], header[1]);
  }
  console.log("\n", r.body?.toString());
}

if (process.argv.some((arg) => import.meta.url.includes(normalize(arg)))) {
  // eslint-disable-next-line unicorn/prefer-top-level-await
  cli().catch((error) => {
    console.error(error);
    // eslint-disable-next-line unicorn/no-process-exit
    process.exit(1);
  });
}<|MERGE_RESOLUTION|>--- conflicted
+++ resolved
@@ -1,10 +1,6 @@
 import "#nitro-internal-pollyfills";
-<<<<<<< HEAD
 import { useNitroApp } from "nitro/runtime";
-=======
-import { useNitroApp } from "nitropack/runtime";
 import { normalize } from "pathe";
->>>>>>> 8b4a4082
 
 const nitroApp = useNitroApp();
 
